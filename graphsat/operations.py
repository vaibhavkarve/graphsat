#!/usr/bin/env python3.8
"""Functions for working with graph-satisfiability and various graph parts."""

# Imports from standard library.
import functools as ft
import itertools as it
from typing import Iterator, List, Optional, Set, Union, cast

# Imports from third-party modules.
from loguru import logger

# Imports from local modules.
import graphsat.cnf as cnf
import graphsat.morphism as morph
import graphsat.prop as prop
import graphsat.sat as sat
from graphsat.mhgraph import (GraphNode, MHGraph, Vertex, degree, graph_union,
                              mhgraph, vertex)
from graphsat.sxpr import AtomicSxpr, SatSxpr


@ft.singledispatch
def satg(arg: Union[bool, MHGraph, SatSxpr]) -> bool:  # type: ignore
    """Sat-solve if it is a graph. Else just return the bool."""
    print(type(arg))
    raise TypeError


@satg.register
def satg_bool(boolean: bool) -> bool:
    """Return the boolean."""
    return boolean


@satg.register
def satg_graph(graph: MHGraph) -> bool:
    """Sat-solve."""
    return sat.mhgraph_pysat_satcheck(graph)


@satg.register
def satg_sxpr(sat_sxpr: SatSxpr) -> bool:  # type: ignore
    """Reduce and then sat-solve."""
    return satg(sat_sxpr.reduce())


def sat_and(graph1: Union[bool, MHGraph, AtomicSxpr],
            graph2: Union[bool, MHGraph, AtomicSxpr]) -> bool:
    """Return the conjunction of the sat-status of each graph."""
    return satg(graph1) and satg(graph2)


def sat_or(graph1: Union[bool, MHGraph, AtomicSxpr],
           graph2: Union[bool, MHGraph, AtomicSxpr]) -> bool:
    """Return the disjunction of the sat-status of each graph."""
    return satg(graph1) or satg(graph2)


<<<<<<< HEAD
def graph_or(graph1: Union[MHGraph, set[cnf.Cnf]],
             graph2: Union[MHGraph, set[cnf.Cnf]]) -> set[cnf.Cnf]:
    """Disjunction of the Cartesian product of Cnfs."""
=======
def graph_or(graph1: Union[MHGraph, Set[cnf.Cnf]],
             graph2: Union[MHGraph, Set[cnf.Cnf]]) -> Set[cnf.Cnf]:
    """Disjunct the corresponding Cnfs."""
>>>>>>> 1caec63e
    if not isinstance(graph1, set):
        graph1 = set(sat.cnfs_from_mhgraph(mhgraph(graph1)))
    if not isinstance(graph2, set):
        graph2 = set(sat.cnfs_from_mhgraph(mhgraph(graph2)))

    product = it.product(graph1, graph2)
    disjunction = it.starmap(prop.cnf_or_cnf, product)
    disjunction_reduced = map(cnf.tautologically_reduce_cnf, disjunction)
    return set(disjunction_reduced)


def graph_and(graph1: Union[MHGraph, Set[cnf.Cnf]],
              graph2: Union[MHGraph, Set[cnf.Cnf]]) -> Union[MHGraph, Set[cnf.Cnf]]:
    """Conjunct the corresponding Cnfs.

    If both arguments are of type MHGraph, then simply compute the
    `graph_union` of the graphs.
    """
    if isinstance(graph1, MHGraph) and isinstance(graph2, MHGraph):
        return graph_union(graph1, graph2)
    if not isinstance(graph1, set):
        graph1 = set(sat.cnfs_from_mhgraph(mhgraph(graph1)))
    if not isinstance(graph2, set):
        graph2 = set(sat.cnfs_from_mhgraph(mhgraph(graph2)))

    product = it.product(graph1, graph2)
    conjunction = it.starmap(prop.cnf_and_cnf, product)
    conjunction_reduced = map(cnf.tautologically_reduce_cnf, conjunction)
    return set(conjunction_reduced)


def graphs_equisat_a_bot(graph1: Set[cnf.Cnf], graph2: Set[cnf.Cnf]) -> bool:
    """Check ∀ x₁ ∈ G₁, ∃ x₂ ∈ G₂, ∀ a ∈ A, x₁[a] ~ ⊥ → x₂[a] ~ ⊥."""
    particular_x1: cnf.Cnf = graph1.pop()
    graph1.add(particular_x1)  # add it back in.

    assignments: list[sat.Assignment]
    assignments = list(sat.generate_assignments(particular_x1))

    def cnf1_falsified(cnf1: cnf.Cnf, assignment: sat.Assignment) -> bool:
        cnf1_assigned: cnf.Cnf = cnf.assign(cnf1, assignment)
        assert all(map(lambda l: isinstance(l, cnf.Bool), cnf.lits(cnf1_assigned)))
        return not sat.cnf_pysat_satcheck(cnf1_assigned)

    def cnf2_falsified(cnf2: cnf.Cnf, assignment: sat.Assignment) -> bool:
        return not sat.cnf_pysat_satcheck(cnf.assign(cnf2, assignment))

    return all(any(all(cnf2_falsified(cnf2, a)
                       for a in assignments if cnf1_falsified(cnf1, a))
                   for cnf2 in graph2) for cnf1 in graph1)


def graph_equisat_mod_sphr(graph1: Union[MHGraph, Set[cnf.Cnf]],
                           graph2: Union[MHGraph, Set[cnf.Cnf]]) -> bool:
    """Check graphs are quisat by the A⊥ criterion.

    This helps us conclude that Sphr∧G₁ is equisat to Sphr∧G₂ by the ⊥
    criterion.
    """
    if not isinstance(graph1, set):
        graph1 = set(sat.cnfs_from_mhgraph(mhgraph(graph1)))
    if not isinstance(graph2, set):
        graph2 = set(sat.cnfs_from_mhgraph(mhgraph(graph2)))

    assert graph1 and graph2
    return graphs_equisat_a_bot(graph1, graph2) \
        and graphs_equisat_a_bot(graph1=graph2, graph2=graph1)


EDGE_SMOOTH = GraphNode(mhgraph([[1, 2], [1, 3]]),
                        free=vertex(1),
                        children=[mhgraph([[2, 3]])])

HEDGE_SMOOTH = GraphNode(mhgraph([[1, 2, 3], [1, 2, 4]]),
                         free=vertex(1),
                         children=[mhgraph([[2, 3, 4]])])

R1 = GraphNode(mhgraph([[1, 2, 3], [1, 2]]),
               free=vertex(1),
               children=[mhgraph([[2, 3]])])

R2 = GraphNode(mhgraph([[1, 2, 3], [1, 2], [1, 3]]),
               free=vertex(1),
               children=[mhgraph([[2]]), mhgraph([[3]])])


R4 = GraphNode(mhgraph([[1, 2, 3], [1, 2, 4], [1, 3, 4]]),
               free=vertex(1),
               children=[mhgraph([[2, 3]]),
                         mhgraph([[2, 4]]),
                         mhgraph([[3, 4]])])

R5 = GraphNode(mhgraph([[1, 2, 3], [1, 4]]),
               free=vertex(1),
               children=[mhgraph([[2, 3, 4]])])

R7 = GraphNode(mhgraph([[1, 2, 3], [1, 2, 3], [1, 2], [1, 3]]),
               free=vertex(1),
               children=[mhgraph([[2, 3]]*3)])


LEAF1 = GraphNode(mhgraph([[1]]),
                  free=vertex(1),
                  children=[])


def pop2(n: int) -> GraphNode:
    """Pop a simple-leaf vertex."""
    assert n > 1
    return GraphNode(mhgraph([[1, 2]]*n),
                     free=vertex(1),
                     children=[mhgraph([[2]]*(n//2))])


def pop3(n: int) -> GraphNode:
    """Pop a hyper-leaf vertex."""
    assert n > 1
    return GraphNode(mhgraph([[1, 2, 3]]*n),
                     free=vertex(1),
                     children=[mhgraph([[2, 3]]*(n//2))])


KNOWN_RULES = [EDGE_SMOOTH, HEDGE_SMOOTH] \
    + [R1, R2, R4, R5, R7] \
    + [pop2(n) for n in range(2, 5)] \
    + [pop3(n) for n in range(2, 9)] \
    + []


def apply_rule(graph: mhgraph, rule: GraphNode) -> List[mhgraph]:
    """Apply the given reduction rule if possible.

    S : MHGraph -> R : list MHGraph
    fv : free Vertex of S

    S <= mhgraph
    - If no, then return mhgraph unchanged.
    - If yes, then store every way in which O is a subgraph of mhgraph.

    Run loop on "m"  m can fit O inside mhgraph.
    mO : MHGraph inside mhgraph
    mfv : Vertex of mO as well as mhgraph
    mReplace : MHGraph

    deg(fv, O) : this number should be preserved.
    Check deg(mfv, mhgraph) == deg(fv, O).
    - If no, then check the next "m".
    - If yes, then do the rewrite.
    mhgraph ->   mhgraph - mO + mReplace
    """
    is_subgraph: bool
    is_subgraph, sub_morphs = morph.subgraph_search(rule.graph,
                                                    graph,
                                                    return_all=True)
    if not is_subgraph:
        return [graph]

    sub_morphs = cast(Iterator[morph.Morphism], sub_morphs)
    for sub_morph in sub_morphs:
        mapped_free: Vertex
        mapped_free = sub_morph.translation[rule.free]
        if degree(mapped_free, graph) != degree(rule.free, rule.graph):
            continue

        mapped_parent: mhgraph
        mapped_parent = morph.graph_image(sub_morph, rule.graph)

        mapped_children: Iterator[mhgraph]
        mapped_children = (morph.graph_image(sub_morph, child.graph)
                           for child in rule.children)

        return [mhgraph(graph - mapped_parent + child) for child in mapped_children]
    return [graph]


@logger.catch
def make_tree(mhgraph: mhgraph, parent: Optional[GraphNode] = None) -> GraphNode:
    """Make a tree starting at mhgraph as root."""
    node = GraphNode(mhgraph, parent=parent or GraphNode(mhgraph))

    for rule in KNOWN_RULES:
        reduction: list[mhgraph] = apply_rule(mhgraph, rule)
        if reduction[0] != mhgraph:
            for child in reduction:
                make_tree(child, parent=node)
            return node
    return node



if __name__ == "__main__":
    from time import time
    with logger.catch(message="Something unexpected happened ..."):
        time0 = time()<|MERGE_RESOLUTION|>--- conflicted
+++ resolved
@@ -56,15 +56,9 @@
     return satg(graph1) or satg(graph2)
 
 
-<<<<<<< HEAD
-def graph_or(graph1: Union[MHGraph, set[cnf.Cnf]],
-             graph2: Union[MHGraph, set[cnf.Cnf]]) -> set[cnf.Cnf]:
-    """Disjunction of the Cartesian product of Cnfs."""
-=======
 def graph_or(graph1: Union[MHGraph, Set[cnf.Cnf]],
              graph2: Union[MHGraph, Set[cnf.Cnf]]) -> Set[cnf.Cnf]:
-    """Disjunct the corresponding Cnfs."""
->>>>>>> 1caec63e
+    """Disjunction of the Cartesian product of Cnfs."""
     if not isinstance(graph1, set):
         graph1 = set(sat.cnfs_from_mhgraph(mhgraph(graph1)))
     if not isinstance(graph2, set):
